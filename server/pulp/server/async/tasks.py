# -*- coding: utf-8 -*-
#
# Copyright © 2013 Red Hat, Inc.
#
# This software is licensed to you under the GNU General Public
# License as published by the Free Software Foundation; either version
# 2 of the License (GPLv2) or (at your option) any later version.
# There is NO WARRANTY for this software, express or implied,
# including the implied warranties of MERCHANTABILITY,
# NON-INFRINGEMENT, or FITNESS FOR A PARTICULAR PURPOSE. You should
# have received a copy of GPLv2 along with this software; if not, see
# http://www.gnu.org/licenses/old-licenses/gpl-2.0.txt.
from gettext import gettext as _
import logging
import random
import re

from celery import chain, task, Task as CeleryTask
from celery.app import control, defaults

from pulp.common import dateutils
from pulp.server.async.celery_instance import celery, RESOURCE_MANAGER_QUEUE
from pulp.server.async.task_status_manager import TaskStatusManager
from pulp.server.db.model.criteria import Criteria
from pulp.server.db.model.dispatch import TaskStatus
from pulp.server.db.model.resources import AvailableQueue, DoesNotExist, ReservedResource
from pulp.server.dispatch import constants as dispatch_constants
from pulp.server.managers import resources


controller = control.Control(app=celery)
logger = logging.getLogger(__name__)


RESERVED_WORKER_NAME_PREFIX = 'reserved_resource_worker-'


@task
def babysit():
    """
    Babysit the workers, updating our tables with information about their queues.
    """
    # Inspect the available workers to build our state variables
    active_queues = controller.inspect().active_queues()
    reserved_queues = []
    for worker, queues in active_queues.items():
        # If this worker is a reserved task worker, let's make sure we know about it in our
        # available_queues collection, and make sure it is processing a queue with its own name
        if re.match('^%s' % RESERVED_WORKER_NAME_PREFIX, worker):
            # Make sure that this worker is subscribed to a queue of his own name. If not,
            # subscribe him to one
            if not worker in [queue['name'] for queue in queues]:
                controller.add_consumer(queue=worker, destination=(worker,))
            # Now let's make sure this worker's queue is included in our available_queues
            # collection
            resources.get_or_create_available_queue(worker)
            reserved_queues.append(worker)

    # Now we must delete queues for workers that don't exist anymore
    missing_queue_criteria = Criteria(filters={'_id': {'$nin': reserved_queues}})
    available_queues_missing_workers = resources.filter_available_queues(
        missing_queue_criteria)
    for queue in available_queues_missing_workers:
<<<<<<< HEAD
        # TODO: DON'T REMOVE QUEUES UNLESS IT HAS BEEN LONG ENOUGH SINCE WE LAST SAW THEM (5
        #       minutes is the suggested timeout.
        # TODO: Also delete the queues themselves from the broker when deleting them here.
        # TODO: Also delete the queues from the reserved_resources collection so that no new
        #       tasks enter them

        msg = _('The worker named %(name)s is missing. Canceling the tasks in its queue.')
        msg = msg % {'name': queue}
        logger.error(msg)
        # Cancel all of the tasks that were assigned to this queue
        for task in TaskStatusManager.find_by_criteria(Criteria(filters={'queue': queue.name})):
            cancel(task['task_id'])
        # Finally, delete the queue
=======
>>>>>>> f26eac08
        queue.delete()


@task
def _queue_release_resource(resource_id):
    """
    This function will queue the _release_resource() task in the resource manager's queue for the
    given resource_id. It is necessary to have this function in addition to the _release_resource()
    function because we typically do not want to queue the _release_resource() task until the task
    that is using the resource is finished. Therefore, when queuing a function that reserves a
    resource, you should always queue a call to this function after it, and it is important that you
    queue this task in the same queue that the resource reserving task is being performed in so that
    it happens afterwards. You should not queue the _release_resource() task yourself.

    :param resource_id: The resource_id that you wish to release
    :type  resource_id: basestring
    """
    _release_resource.apply_async(args=(resource_id,), queue=RESOURCE_MANAGER_QUEUE)


@task
def _release_resource(resource_id):
    """
    Do not queue this task yourself, but always use the _queue_release_resource() task instead.
    Please see the docblock on that function for an explanation.

    When a resource-reserving task is complete, this method must be called with the
    resource_id so that the we know when it is safe to unmap a resource_id from
    its given queue name.

    :param resource_id: The resource that is no longer in use
    :type  resource_id: basestring
    """
    try:
        reserved_resource = ReservedResource(resource_id)
        reserved_resource.decrement_num_reservations()
        # Now we need to decrement the AvailabeQueue that the reserved_resource was using. If the
        # ReservedResource does not exist for some reason, we won't know its assigned_queue, but
        # these next lines won't execute anyway.
        available_queue = AvailableQueue(reserved_resource.assigned_queue)
        available_queue.decrement_num_reservations()
    except DoesNotExist:
        # If we are trying to decrement the count on one of these obejcts, and they don't exist,
        # that's OK
        pass


@task
def _reserve_resource(resource_id):
    """
    When you wish you queue a task that needs to reserve a resource, you should make a call to this
    function() first, queueing it in the RESOURCE_MANAGER_QUEUE. This Task will return the
    name of the queue you should put your task in.

    Please be sure to also add a task to run _queue_release_resource() in the same queue name that
    this function returns to you. It is important that _release_resource() is called after your task
    is completed, regardless of whether your task completes successfully or not.

    :param resource_id: The name of the resource you wish to reserve for your task. The system
                        will ensure that no other tasks that want that same reservation will run
                        concurrently with yours.
    :type  resource_id: basestring
    :return:            The name of a queue that you should put your task in
    :rtype:             basestring
    """
    reserved_resource = resources.get_or_create_reserved_resource(resource_id)
    if reserved_resource.assigned_queue is None:
        # The assigned_queue will be None if the reserved_resource was just created, so we'll
        # need to assign a queue to it
        reserved_resource.assigned_queue = resources.get_least_busy_available_queue().name
        reserved_resource.save()
    else:
        # The assigned_queue is set, so we just need to increment the num_reservations on the
        # reserved resource
        reserved_resource.increment_num_reservations()

    AvailableQueue(reserved_resource.assigned_queue).increment_num_reservations()
    return reserved_resource.assigned_queue


class ReservedTaskMixin(object):
    def apply_async_with_reservation(self, resource_id, *args, **kwargs):
        """
        This method allows the caller to schedule the ReservedTask to run asynchronously just like
        Celery's apply_async(), while also making the named resource. No two tasks that claim the
        same resource reservation can execute concurrently.

        For a list of parameters accepted by the *args and **kwargs parameters, please see the
        docblock for the apply_async() method.

        :param resource_id: A string that identifies some named resource, guaranteeing that only one
                            task reserving this same string can happen at a time.
        :type  resource_id: basestring
        :param tags:        A list of tags (strings) to place onto the task, used for searching for
                            tasks by tag
        :type  tags:        list
        :return:            An AsyncResult instance as returned by Celery's apply_async
        :rtype:             celery.result.AsyncResult
        """
        queue = _reserve_resource.apply_async((resource_id,), queue=RESOURCE_MANAGER_QUEUE).get()

        kwargs['queue'] = queue

        async_result = self.apply_async(*args, **kwargs)
        _queue_release_resource.apply_async((resource_id,), queue=queue)

        return async_result


class Chain(chain, ReservedTaskMixin):
    """
    This is a custom Pulp subclass of the Celery chain class. It allows us to inject resource
    locking behaviors into the Chain.
    """
    pass


class Task(CeleryTask, ReservedTaskMixin):
    """
    This is a custom Pulp subclass of the Celery Task object. It allows us to inject some custom
    behavior into each Pulp task, including management of resource locking.
    """
    def apply_async(self, *args, **kwargs):
        """
        A wrapper around the Celery apply_async method. It allows us to accept a few more
        parameters than Celery does for our own purposes, listed below. It also allows us
        to create and update task status which can be used to track status of this task
        during it's lifetime.

        :param queue:       The queue that the task has been placed into (optional, defaults to
                            the general Celery queue.)
        :type  queue:       basestring
        :param tags:        A list of tags (strings) to place onto the task, used for searching for
                            tasks by tag
        :type  tags:        list
        :return:            An AsyncResult instance as returned by Celery's apply_async
        :rtype:             celery.result.AsyncResult
        """
        queue = kwargs.get('queue', defaults.NAMESPACES['CELERY']['DEFAULT_QUEUE'].default)
        tags = kwargs.pop('tags', [])
        async_result = super(Task, self).apply_async(*args, **kwargs)

        # Create a new task status with the task id and tags.
        # To avoid the race condition where __call__ method below is called before
        # this change is propagated to all db nodes, using an 'upsert' here and setting
        # the task state to 'waiting' only on an insert.
        TaskStatus.get_collection().update(
            {'task_id': async_result.id},
            {'$setOnInsert': {'state':dispatch_constants.CALL_WAITING_STATE},
             '$set': {'queue': queue, 'tags': tags}},
            upsert=True)
        return async_result

    def __call__(self, *args, **kwargs):
        """
        This overrides CeleryTask's __call__() method. We use this method
        for task state tracking of Pulp tasks.
        """
        # Updates start_time and sets the task state to 'running' for asynchronous tasks.
        # Skip updating status for eagerly executed tasks, since we don't want to track
        # synchronous tasks in our database.
        if not self.request.called_directly:
            # Using 'upsert' to avoid a possible race condition described in the apply_async method
            # above.
            TaskStatus.get_collection().update(
                {'task_id': self.request.id},
                {'$set': {'state': dispatch_constants.CALL_RUNNING_STATE,
                          'start_time':  dateutils.now_utc_timestamp()}},
                upsert=True)
        # Run the actual task
        logger.debug("Running task : [%s]" % self.request.id)
        return super(Task, self).__call__(*args, **kwargs)

    def on_success(self, retval, task_id, args, kwargs):
        """
        This overrides the success handler run by the worker when the task
        executes successfully. It updates state, finish_time and traceback
        of the relevant task status for asynchronous tasks. Skip updating status
        for synchronous tasks.

        :param retval:  The return value of the task.
        :param task_id: Unique id of the executed task.
        :param args:    Original arguments for the executed task.
        :param kwargs:  Original keyword arguments for the executed task.
        """
        logger.debug("Task successful : [%s]" % task_id)
        if not self.request.called_directly:
            delta = {'state': dispatch_constants.CALL_FINISHED_STATE,
                     'finish_time': dateutils.now_utc_timestamp(),
                     'result': retval}
            TaskStatusManager.update_task_status(task_id=task_id, delta=delta)

    def on_failure(self, exc, task_id, args, kwargs, einfo):
        """
        This overrides the error handler run by the worker when the task fails.
        It updates state, finish_time and traceback of the relevant task status
        for asynchronous tasks. Skip updating status for synchronous tasks.

        :param exc:     The exception raised by the task.
        :param task_id: Unique id of the failed task.
        :param args:    Original arguments for the executed task.
        :param kwargs:  Original keyword arguments for the executed task.
        :param einfo:   celery's ExceptionInfo instance, containing serialized traceback.
        """
        logger.debug("Task failed : [%s]" % task_id)
        if not self.request.called_directly:
            delta = {'state': dispatch_constants.CALL_ERROR_STATE,
                     'finish_time': dateutils.now_utc_timestamp(),
                     'traceback': einfo.traceback}
            TaskStatusManager.update_task_status(task_id=task_id, delta=delta)


def cancel(task_id):
    """
    Cancel the task that is represented by the given task_id.

    :param task_id: The ID of the task you wish to cancel
    :type  task_id: basestring
    """
    controller.revoke(task_id, terminate=True)
    msg = _('Task canceled: %(task_id)s.')
    msg = msg % {'task_id': task_id}
    logger.info(msg)<|MERGE_RESOLUTION|>--- conflicted
+++ resolved
@@ -61,22 +61,14 @@
     available_queues_missing_workers = resources.filter_available_queues(
         missing_queue_criteria)
     for queue in available_queues_missing_workers:
-<<<<<<< HEAD
-        # TODO: DON'T REMOVE QUEUES UNLESS IT HAS BEEN LONG ENOUGH SINCE WE LAST SAW THEM (5
-        #       minutes is the suggested timeout.
-        # TODO: Also delete the queues themselves from the broker when deleting them here.
-        # TODO: Also delete the queues from the reserved_resources collection so that no new
-        #       tasks enter them
-
+        # Cancel all of the tasks that were assigned to this queue
         msg = _('The worker named %(name)s is missing. Canceling the tasks in its queue.')
         msg = msg % {'name': queue}
         logger.error(msg)
-        # Cancel all of the tasks that were assigned to this queue
         for task in TaskStatusManager.find_by_criteria(Criteria(filters={'queue': queue.name})):
             cancel(task['task_id'])
+
         # Finally, delete the queue
-=======
->>>>>>> f26eac08
         queue.delete()
 
 
