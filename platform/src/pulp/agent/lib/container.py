#
# Copyright (c) 2011 Red Hat, Inc.
#
# This software is licensed to you under the GNU General Public
# License as published by the Free Software Foundation; either version
# 2 of the License (GPLv2) or (at your option) any later version.
# There is NO WARRANTY for this software, express or implied,
# including the implied warranties of MERCHANTABILITY,
# NON-INFRINGEMENT, or FITNESS FOR A PARTICULAR PURPOSE. You should
# have received a copy of GPLv2 along with this software; if not, see
# http://www.gnu.org/licenses/old-licenses/gpl-2.0.txt.
#

import imp
import os
from pulp.common.config import Config, Validator, SectionNotFound
from pulp.common.config import REQUIRED, OPTIONAL, BOOL, ANY
from logging import getLogger

log = getLogger(__name__)

# handler roles
SYSTEM = 0
CONTENT = 1
BIND = 2
# (ROLE, property)
ROLE_PROPERTY = (
    (SYSTEM, 'system'),
    (CONTENT, 'content'),
    (BIND, 'bind'))
# ALL roles
ROLES = [r[0] for r in ROLE_PROPERTY]


class Descriptor:
    """
    Content handler descriptor and configuration.
    @cvar ROOT: The default directory contining descriptors.
    @type ROOT: str
    @cvar SCHEMA: The descriptor schema
    @type SCHEMA: schema
    @ivar name: The content unit name
    @type name: str
    @ivar cfg: The raw INI configuration object.
    @type cfg: L{Config}
    """
    
    ROOT = '/etc/pulp/agent/conf.d'

    SCHEMA = (
        ('main', REQUIRED,
            (
                ('enabled', REQUIRED, BOOL),
            ),
        ),
        ('types', REQUIRED,
            (
                ('system', OPTIONAL, ANY),
                ('content', OPTIONAL, ANY),
                ('distributor', OPTIONAL, ANY),
            ),
        ),
    )

    @classmethod
    def list(cls, root=ROOT):
        """
        Load the handler descriptors.
        @param root: The root directory contining descriptors.
        @type root: str
        @return: A list of descriptors.
        @rtype: list
        """
        descriptors = []
        cls.__mkdir(root)
        for name, path in cls.__list(root):
            try:
                descriptor = cls(name, path)
                if not descriptor.enabled():
                    continue
                descriptors.append((name, descriptor))
            except:
                log.exception(path)
        return descriptors

    @classmethod
    def __list(cls, root):
        """
        Load the handler descriptors.
        @param root: The root directory contining descriptors.
        @type root: str
        @return: A list of descriptors.
        @rtype: list
        """
        files = os.listdir(root)
        for fn in sorted(files):
            part = fn.split('.', 1)
            if len(part) < 2:
                continue
            name,ext = part
            if not ext in ('.conf'):
                continue
            path = os.path.join(root, fn)
            if os.path.isdir(path):
                continue
            yield (name, path)

    @classmethod
    def __mkdir(cls, path):
        """
        Ensure the descriptor root directory exists.
        @param path: The root directory contining descriptors.
        @type path: str
        """
        if not os.path.exists(path):
            os.makedirs(path)

    def __init__(self, name, path):
        """
        @param name: The handler name.
        @type name: str
        @param path: The absolute path to the descriptor.
        @type path: str
        """
        cfg = Config(path)
        validator = Validator(self.SCHEMA)
        validator.validate(cfg)
        self.name = name
        self.cfg = cfg

    def enabled(self):
        """
        Get whether the handler is enabled.
        @return: True if enabled.
        @rtype: bool
        """
        return self.cfg['main']['enabled']

    def types(self):
        """
        Get a list of supported content types.
        @return: A dict of supported type IDs.
            {role=[types,]}
        @rtype: dict
        """
        types = {}
        section = self.cfg['types']
        for role, property in ROLE_PROPERTY:
            if property not in section:
                continue
            listed = section[property]
            split = [t.strip() for t in listed.split(',')]
            types[role] = [t for t in split if t]
        return types


class Typedef:
    """
    Represents a handler type definition.
    @ivar cfg: The type specific content handler configuration.
        This is basically the [section] defined in the descriptor.
    @type cfg: INIConfig
    """

    def __init__(self, cfg, section):
        """
        Construct the object and validate the configuration.
        @param cfg: The descriptor configuration.
        @type cfg: Config
        @param section: The typedef section name within the descriptor.
        @type section: str
        """
        schema = (
            (section, REQUIRED,
                (
                    ('class', REQUIRED, ANY),
                ),
             ),)
        cfg = Config(cfg, filter=[section])
        if cfg:
            validator = Validator(schema)
            validator.validate(cfg)
            self.cfg = cfg[section]
        else:
            raise SectionNotFound(section)


class Container:
    """
    A content handler container.
    Loads and maintains a collection of content handlers
    mapped by type_id.
    @cvar PATH: A list of directories containing handlers.
    @type PATH: list
    @ivar root: The descriptor root directory.
    @type root: str
    @ivar path: The list of directories to search for handlers.
    @type path: list
    @ivar handlers: A mapping of type_id to handler.
    @type handlers: tuple (content={},distributor={})
    @ivar raised: A list of handler loading exceptions.
    @type raised: list
    """

    PATH = [
        '/usr/lib/pulp/agent/handlers',
        '/usr/lib64/pulp/agent/handlers',
    ]

    def __init__(self, root=Descriptor.ROOT, path=PATH):
        """
        @param root: The descriptor root directory.
        @type root: str
        @param path: The list of directories to search for handlers.
        @type path: list
        """
        self.root = root
        self.path = path
        self.handlers = {}
        self.raised = []
        self.reset()

    def reset(self):
        """
        Reset (empty) the container.
        """
        d = {}
        for r in ROLES:
            d[r] = {}
        self.handlers = d
        self.raised = []

    def load(self):
        """
        Load and validate content handlers.
        """
        self.reset()
        for name, descriptor in Descriptor.list(self.root):
            self.__load(name, descriptor)

    def find(self, type_id, role=CONTENT):
        """
        Find and return a content handler for the specified
        content type ID.
        @param type_id: A content type ID.
        @type type_id: str
        @return: The content type handler registered to
            handle the specified type ID.
        @rtype: L{Handler}
        """
        role = self.handlers.get(role, {})
        return role.get(type_id)

    def all(self, *roles):
        """
        All handlers.
        @param roles: A list of roles to include.
            Empty list = ALL
        @type roles: list
        @return: A list of (<type_id>,<handler>).
        @rtype: list
        """
        all = []
        for role in (roles or ROLES):
            all += self.handlers[role].items()
        return all

    def errors(self):
        """
        Get a list of (exceptions) errors raised during
        handler loading.
        @return: A list of raised exceptions
        @rtype: list
        """
        return self.raised

    def __load(self, name, descriptor):
        """
        Load the handler defined by the name and descriptor.
        The modules defining the handler classes are loaded from defined
        handler installation directories.  If not found there, the class
        property is expected to be fully package qualified so that the
        classes can be loaded from the python path.
        @param name: The handler name.
        @type name: str
        @param descriptor: A handler descriptor.
        @type descriptor: L{Descriptor}
        """
        try:
            mod = self.__load_module(name)
            provided = descriptor.types()
            for role, types in provided.items():
<<<<<<< HEAD
                for typeid in types:
                    typedef = Typedef(descriptor.cfg, typeid)
                    path = typedef.cfg['class']
                    if mod is None:
                       mod = self.__import_module(path)
                    Handler = getattr(mod, path.rsplit('.')[-1])
                    handler = Handler(typedef.cfg)
                    self.handlers[role][typeid] = handler
=======
                for type_id in types:
                    typedef = Typedef(descriptor.cfg, type_id)
                    hclass = typedef.cfg['class']
                    hclass = getattr(mod, hclass)
                    handler = hclass(typedef.cfg)
                    self.handlers[role][type_id] = handler
>>>>>>> 9250a180
        except Exception, e:
            self.raised.append(e)
            log.exception('handler "%s", import failed', name)

    def __load_module(self, name):
        """
        Load (import) from source the module by name.
        @param name: The module name.
        @type name: str
        @return: The module (or None)
        """
        mod = None
        path = self.__find_module(name)
        if path:
            mangled = self.__mangled(name)
            mod = imp.load_source(mangled, path)
        return mod

    def __import_module(self, path):
        """
        Import and return the specified class.
        @param path: A package qualified class reference.
        @return: The leaf module (or None)
        """
        path = path.rsplit('.', 1)
        mod = __import__(path[0], globals(), locals(), [path[-1]])
        return mod

    def __mangled(self, name):
        """
        Mangle the module name to prevent (python) name collisions.
        @param name: A module name.
        @type name: str
        @return: The mangled name.
        @rtype: str
        """
        n = hash(name)
        n = hex(n)[2:]
        return ''.join((name, n))

    def __find_module(self, name):
        """
        Find a handler module by searching the directories
        in the container's path.
        @param name: The module name.
        @type name: str
        @return: The path to the module (or None).
        @rtype: str
        """
        extensions = ('pyc', 'py')
        for extension in extensions:
            file = '.'.join((name, extension))
            for dir in self.path:
                path = os.path.join(dir, file)
                if os.path.exists(path):
                    log.info('using: %s', path)
                    return path<|MERGE_RESOLUTION|>--- conflicted
+++ resolved
@@ -290,23 +290,14 @@
             mod = self.__load_module(name)
             provided = descriptor.types()
             for role, types in provided.items():
-<<<<<<< HEAD
-                for typeid in types:
-                    typedef = Typedef(descriptor.cfg, typeid)
+                for type_id in types:
+                    typedef = Typedef(descriptor.cfg, type_id)
                     path = typedef.cfg['class']
                     if mod is None:
                        mod = self.__import_module(path)
                     Handler = getattr(mod, path.rsplit('.')[-1])
                     handler = Handler(typedef.cfg)
-                    self.handlers[role][typeid] = handler
-=======
-                for type_id in types:
-                    typedef = Typedef(descriptor.cfg, type_id)
-                    hclass = typedef.cfg['class']
-                    hclass = getattr(mod, hclass)
-                    handler = hclass(typedef.cfg)
                     self.handlers[role][type_id] = handler
->>>>>>> 9250a180
         except Exception, e:
             self.raised.append(e)
             log.exception('handler "%s", import failed', name)
