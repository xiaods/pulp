--- conflicted
+++ resolved
@@ -15,10 +15,6 @@
 import shutil
 import sys
 import os
-<<<<<<< HEAD
-import unittest
-=======
->>>>>>> 2d2fd614
 import urlparse
 
 sys.path.insert(0, os.path.abspath(os.path.dirname(__file__)) + "/../common/")
