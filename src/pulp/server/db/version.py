--- conflicted
+++ resolved
@@ -21,11 +21,7 @@
 
 # current data model version of the code base
 # increment this if you change the data model
-<<<<<<< HEAD
-VERSION = 19
-=======
 VERSION = 36
->>>>>>> 2d2fd614
 
 # this isn't anything
 _version_db = None
