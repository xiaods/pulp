#!/usr/bin/python
#
# Copyright (c) 2010 Red Hat, Inc.
#
# This software is licensed to you under the GNU General Public License,
# version 2 (GPLv2). There is NO WARRANTY for this software, express or
# implied, including the implied warranties of MERCHANTABILITY or FITNESS
# FOR A PARTICULAR PURPOSE. You should have received a copy of GPLv2
# along with this software; if not, see
# http://www.gnu.org/licenses/old-licenses/gpl-2.0.txt.
#
# Red Hat trademarks are not licensed under GPLv2. No permission is
# granted to use or replicate Red Hat trademarks that are incorporated
# in this software or its documentation.

import pymongo

# Python
<<<<<<< HEAD
import time
import traceback
=======
>>>>>>> fa78118a
import logging
import gzip
import os

# 3rd Party
import yum.comps
from yum.Errors import CompsException

# Pulp
from grinder.RepoFetch import YumRepoGrinder
from pulp import model
from pulp import repo_sync
from pulp.api.base import BaseApi
#from pulp.api.package import PackageApi
from pulp.api.package_version import PackageVersionApi
from pulp.api.package_group import PackageGroupApi
from pulp.api.package_group_category import PackageGroupCategoryApi
from pulp.pexceptions import PulpException
<<<<<<< HEAD
from pulp.util import getRPMInformation
import pulp.util
=======
>>>>>>> fa78118a

log = logging.getLogger('pulp.api.repo')


class RepoApi(BaseApi):
    """
    API for create/delete/syncing of Repo objects
    """

    def __init__(self, config):
        BaseApi.__init__(self, config)

        #self.packageApi = PackageApi(config)
        self.packageVersionApi = PackageVersionApi(config)
        self.packageGroupApi = PackageGroupApi(config)
        self.packageGroupCategoryApi = PackageGroupCategoryApi(config)

        # TODO: Extract this to a config
        # self.localStoragePath = config.get('paths', 'local_storage')
        self.localStoragePath = '/var/lib/pulp'

    def _getcollection(self):
        return self.db.repos
        
    def repositories(self):
        """
        Return a list of Repositories
        """
        return list(self.objectdb.find())
        
    def repository(self, id):
        """
        Return a single Repository object
        """
        return self.objectdb.find_one({'id': id})
        
    def packages(self, id):
        """
        Return list of Package objects in this Repo
        """
        repo = self.repository(id)
        if (repo == None):
            raise PulpException("No Repo with id: %s found" % id)
        return repo['packages']
    
    def package(self, repoid, packageid):
        repo = self.repository(repoid)
        if (repo == None):
            raise PulpException("No Repo with id: %s found" % repoid)
        if not repo["packages"].has_key(packageid):
            return None
        return repo["packages"][packageid]

    def packagegroups(self, id):
        """
        Return list of PackageGroup objects in this Repo
        """
        repo = self.repository(id)
        return repo['packagegroups']
    
    def packagegroupcategories(self, id):
        """
        Return list of PackageGroupCategory objects in this Repo
        """
        repo = self.repository(id)
        return repo['packagegroupcategories']
    
    def create(self, id, name, arch, feed):
        """
        Create a new Repository object and return it
        """
        r = model.Repo(id, name, arch, feed)
        self.objectdb.insert(r)
        return r

    def create_package(self, repoid, packageid):
        repo = self.repository(repoid)
        if (repo == None):
            raise PulpException("No Repo with id: %s found" % repoid)
        p = model.Package(repoid, packageid)
        repo["packages"][packageid] = p
        self.update(repo)
        return repo["packages"][packageid]

    def remove_package(self, repoid, packageid):
        repo = self.repository(repoid)
        if (repo == None):
            raise PulpException("No Repo with id: %s found" % repoid)
        if not repo["packages"].has_key(packageid):
            raise PulpException("No Package with id: %s found in repo: %s" %
                    (packageid, repoid))
        del repo["packages"][packageid]
        self.update(repo)

    def remove_packages(self, repoid):
        repo = self.repository(repoid)
        if (repo == None):
            raise PulpException("No Repo with id: %s found" % repoid)
        repo["packages"] = {}
        self.update(repo)

    def sync(self, id):
        """
        Sync a repo from the URL contained in the feed
        """
        repo = self.repository(id)
        if (repo == None):
            raise PulpException("No Repo with id: %s found" % id)
        
<<<<<<< HEAD
        rs = model.RepoSource(repo['source'])
        if (rs.type == 'yum'):
            log.debug("Creating repo grinder: %s" % rs.url)
            yfetch = YumRepoGrinder(repo['id'], rs.url.encode('ascii', 'ignore'), 1)
            yfetch.fetchYumRepo(self.localStoragePath)
            repo_dir = "%s/%s/" % (self.localStoragePath, repo['id'])
            self._add_packages_from_dir(repo_dir, repo)
            self.update(repo)
            log.debug("fetched!")
        if (rs.type == 'local'):
            log.debug("Local URL: %s" % rs.url)
            local_url = rs.url
            if (not local_url.endswith('/')):
                local_url = local_url + '/'
            parts = urlparse(local_url)
            log.debug("PARTS: %s" % str(parts))
            self._add_packages_from_dir(parts.path, repo)
            self.update(repo)
        print "Packages = %s" % (repo["packages"])
            
    def _add_packages_from_dir(self, dir, repo):
        log.info("Importing packages from %s into repo %s" % (dir, repo['id']))
        dirList = os.listdir(dir)
        package_count = 0
        startTime = time.time()
        for fname in dirList:
            if (fname.endswith(".rpm")):
                try:
                    info = getRPMInformation(dir + fname)
                    if repo["packages"].has_key(info['name']):
                        p = repo["packages"][info['name']]
                    else:
                        p = model.Package(repo['id'], info['name'])
                        repo["packages"][p['packageid']] = p
                    hashtype = "sha256"
                    checksum = pulp.util.getFileChecksum(hashtype=hashtype, 
                            filename=os.path.join(dir,fname))
                    found = self.packageVersionApi.packageversion(name=info['name'], 
                            epoch=info['epoch'], version=info['version'], 
                            release=info['release'], arch=info['arch'],filename=fname, 
                            checksum_type=hashtype, checksum=checksum)
                    if found.count() == 1:
                        pv = found[0]
                    else:
                        pv = self.packageVersionApi.create(p["packageid"], info['epoch'],
                            info['version'], info['release'], info['arch'], info['description'],
                            "sha256", checksum, fname)
                        for dep in info['requires']:
                            pv.requires.append(dep)
                        for dep in info['provides']:
                            pv.provides.append(dep)
                        self.packageVersionApi.update(pv)
                    # Package will prob be removed and it will become a list of PackageVersion objects
                    p["versions"].append(pv)
                    package_count = package_count + 1
                except Exception, e:
                    log.debug("%s" % (traceback.format_exc()))
                    log.error("error reading package %s" % (dir + fname))
                endTime = time.time()
        log.debug("Repo: %s read [%s] packages took %s seconds" % 
                (repo['id'], package_count, endTime - startTime))
        self._read_comps_xml(dir, repo)

    def _read_comps_xml(self, dir, repo):
        """
        Reads a comps.xml or comps.xml.gz under repodata from dir
        Loads PackageGroup and Category info our db
        """
        compspath = os.path.join(dir, 'repodata/comps.xml')
        compsxml = None
        if os.path.isfile(compspath):
            compsxml = open(compspath, "r")
        else:
            compspath = os.path.join(dir, 'repodata/comps.xml.gz')
            if os.path.isfile(compspath):
                compsxml = gzip.open(compspath, 'r')
        if not compsxml:
            log.info("Not able to find a comps.xml(.gz) to read")
            return False
        log.info("Reading comps info from %s" % (compspath))
        repo['comps_xml_path'] = compspath
        try:
            comps = yum.comps.Comps()
            comps.add(compsxml)
            for c in comps.categories:
                ctg = self.packageGroupCategoryApi.create(c.categoryid, 
                        c.name, c.description, c.display_order)
                groupids = [grp for grp in c.groups]
                ctg.packagegroupids.extend(groupids)
                ctg.translated_name = c.translated_name
                ctg.translated_description = c.translated_description
                self.packageGroupCategoryApi.update(ctg)
                repo['packagegroupcategories'][ctg.categoryid] = ctg
            for g in comps.groups:
                grp = self.packageGroupApi.create(g.groupid, g.name, g.description,
                        g.user_visible, g.display_order, g.default, g.langonly)
                grp.mandatory_package_names.extend(g.mandatory_packages.keys())
                grp.optional_package_names.extend(g.optional_packages.keys())
                grp.default_package_names.extend(g.default_packages.keys())
                grp.conditional_package_names = g.conditional_packages
                grp.translated_name = g.translated_name
                grp.translated_description = g.translated_description
                self.packageGroupApi.update(grp)
                repo['packagegroups'][grp.groupid] = grp
            log.info("Comps info added from %s" % (compspath))
        except CompsException:
            log.error("Unable to parse comps info for %s" % (compspath))
            return False
        return True
=======
        repo_source = model.RepoSource(repo['source'])
        repo_sync.sync(self.config, repo, repo_source)
        self.update(repo)
>>>>>>> fa78118a
<|MERGE_RESOLUTION|>--- conflicted
+++ resolved
@@ -16,11 +16,6 @@
 import pymongo
 
 # Python
-<<<<<<< HEAD
-import time
-import traceback
-=======
->>>>>>> fa78118a
 import logging
 import gzip
 import os
@@ -39,11 +34,6 @@
 from pulp.api.package_group import PackageGroupApi
 from pulp.api.package_group_category import PackageGroupCategoryApi
 from pulp.pexceptions import PulpException
-<<<<<<< HEAD
-from pulp.util import getRPMInformation
-import pulp.util
-=======
->>>>>>> fa78118a
 
 log = logging.getLogger('pulp.api.repo')
 
@@ -153,118 +143,6 @@
         if (repo == None):
             raise PulpException("No Repo with id: %s found" % id)
         
-<<<<<<< HEAD
-        rs = model.RepoSource(repo['source'])
-        if (rs.type == 'yum'):
-            log.debug("Creating repo grinder: %s" % rs.url)
-            yfetch = YumRepoGrinder(repo['id'], rs.url.encode('ascii', 'ignore'), 1)
-            yfetch.fetchYumRepo(self.localStoragePath)
-            repo_dir = "%s/%s/" % (self.localStoragePath, repo['id'])
-            self._add_packages_from_dir(repo_dir, repo)
-            self.update(repo)
-            log.debug("fetched!")
-        if (rs.type == 'local'):
-            log.debug("Local URL: %s" % rs.url)
-            local_url = rs.url
-            if (not local_url.endswith('/')):
-                local_url = local_url + '/'
-            parts = urlparse(local_url)
-            log.debug("PARTS: %s" % str(parts))
-            self._add_packages_from_dir(parts.path, repo)
-            self.update(repo)
-        print "Packages = %s" % (repo["packages"])
-            
-    def _add_packages_from_dir(self, dir, repo):
-        log.info("Importing packages from %s into repo %s" % (dir, repo['id']))
-        dirList = os.listdir(dir)
-        package_count = 0
-        startTime = time.time()
-        for fname in dirList:
-            if (fname.endswith(".rpm")):
-                try:
-                    info = getRPMInformation(dir + fname)
-                    if repo["packages"].has_key(info['name']):
-                        p = repo["packages"][info['name']]
-                    else:
-                        p = model.Package(repo['id'], info['name'])
-                        repo["packages"][p['packageid']] = p
-                    hashtype = "sha256"
-                    checksum = pulp.util.getFileChecksum(hashtype=hashtype, 
-                            filename=os.path.join(dir,fname))
-                    found = self.packageVersionApi.packageversion(name=info['name'], 
-                            epoch=info['epoch'], version=info['version'], 
-                            release=info['release'], arch=info['arch'],filename=fname, 
-                            checksum_type=hashtype, checksum=checksum)
-                    if found.count() == 1:
-                        pv = found[0]
-                    else:
-                        pv = self.packageVersionApi.create(p["packageid"], info['epoch'],
-                            info['version'], info['release'], info['arch'], info['description'],
-                            "sha256", checksum, fname)
-                        for dep in info['requires']:
-                            pv.requires.append(dep)
-                        for dep in info['provides']:
-                            pv.provides.append(dep)
-                        self.packageVersionApi.update(pv)
-                    # Package will prob be removed and it will become a list of PackageVersion objects
-                    p["versions"].append(pv)
-                    package_count = package_count + 1
-                except Exception, e:
-                    log.debug("%s" % (traceback.format_exc()))
-                    log.error("error reading package %s" % (dir + fname))
-                endTime = time.time()
-        log.debug("Repo: %s read [%s] packages took %s seconds" % 
-                (repo['id'], package_count, endTime - startTime))
-        self._read_comps_xml(dir, repo)
-
-    def _read_comps_xml(self, dir, repo):
-        """
-        Reads a comps.xml or comps.xml.gz under repodata from dir
-        Loads PackageGroup and Category info our db
-        """
-        compspath = os.path.join(dir, 'repodata/comps.xml')
-        compsxml = None
-        if os.path.isfile(compspath):
-            compsxml = open(compspath, "r")
-        else:
-            compspath = os.path.join(dir, 'repodata/comps.xml.gz')
-            if os.path.isfile(compspath):
-                compsxml = gzip.open(compspath, 'r')
-        if not compsxml:
-            log.info("Not able to find a comps.xml(.gz) to read")
-            return False
-        log.info("Reading comps info from %s" % (compspath))
-        repo['comps_xml_path'] = compspath
-        try:
-            comps = yum.comps.Comps()
-            comps.add(compsxml)
-            for c in comps.categories:
-                ctg = self.packageGroupCategoryApi.create(c.categoryid, 
-                        c.name, c.description, c.display_order)
-                groupids = [grp for grp in c.groups]
-                ctg.packagegroupids.extend(groupids)
-                ctg.translated_name = c.translated_name
-                ctg.translated_description = c.translated_description
-                self.packageGroupCategoryApi.update(ctg)
-                repo['packagegroupcategories'][ctg.categoryid] = ctg
-            for g in comps.groups:
-                grp = self.packageGroupApi.create(g.groupid, g.name, g.description,
-                        g.user_visible, g.display_order, g.default, g.langonly)
-                grp.mandatory_package_names.extend(g.mandatory_packages.keys())
-                grp.optional_package_names.extend(g.optional_packages.keys())
-                grp.default_package_names.extend(g.default_packages.keys())
-                grp.conditional_package_names = g.conditional_packages
-                grp.translated_name = g.translated_name
-                grp.translated_description = g.translated_description
-                self.packageGroupApi.update(grp)
-                repo['packagegroups'][grp.groupid] = grp
-            log.info("Comps info added from %s" % (compspath))
-        except CompsException:
-            log.error("Unable to parse comps info for %s" % (compspath))
-            return False
-        return True
-=======
         repo_source = model.RepoSource(repo['source'])
         repo_sync.sync(self.config, repo, repo_source)
-        self.update(repo)
->>>>>>> fa78118a
+        self.update(repo)